--- conflicted
+++ resolved
@@ -3,11 +3,7 @@
 from setuptools import setup
 
 setup(name='target-bigquery',
-<<<<<<< HEAD
       version='1.2.0',
-=======
-      version='1.1.0-a',
->>>>>>> 1561f57d
       description='Singer.io target for writing data to Google BigQuery',
       author='RealSelf Business Intelligence',
       url='https://realself.com',
